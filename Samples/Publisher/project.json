--- conflicted
+++ resolved
@@ -1,25 +1,7 @@
 ﻿{
-<<<<<<< HEAD
-  "dependencies": {
-    "AMQPNetLite": "1.2.0",
-    "Microsoft.NETCore.UniversalWindowsPlatform": "5.2.2",
-    "System.Xml.XmlDocument": "4.0.1"
-  },
-  "frameworks": {
-    "uap10.0": {}
-  },
-  "runtimes": {
-    "win10-arm": {},
-    "win10-arm-aot": {},
-    "win10-x86": {},
-    "win10-x86-aot": {},
-    "win10-x64": {},
-    "win10-x64-aot": {}
-  }
-=======
     "dependencies": {
         "AMQPNetLite": "1.2.0",
-        "Microsoft.NETCore.UniversalWindowsPlatform": "5.2.1",
+        "Microsoft.NETCore.UniversalWindowsPlatform": "5.2.2",
         "System.Xml.XmlDocument": "4.0.1"
     },
 
@@ -35,5 +17,4 @@
         "win10-x64": {},
         "win10-x64-aot": {}
     }
->>>>>>> 441b8cf3
 }